--- conflicted
+++ resolved
@@ -179,15 +179,9 @@
 	if (!initialized) {
 		parameters_init(&h);
 		parameters_update(&h, &p);
-<<<<<<< HEAD
-		pid_init(&roll_rate_controller, p.rollrate_p, p.rollrate_i, 0, p.rollrate_awu, 1, 0, PID_MODE_DERIVATIV_NONE); // set D part to 0 because the controller layout is with a PI rate controller
-		pid_init(&pitch_rate_controller, p.pitchrate_p, p.pitchrate_i, 0, p.pitchrate_awu, 1, 0, PID_MODE_DERIVATIV_NONE); // set D part to 0 because the contpitcher layout is with a PI rate contpitcher
-		pid_init(&yaw_rate_controller, p.yawrate_p, p.yawrate_i, 0, p.yawrate_awu, 1, 0, PID_MODE_DERIVATIV_NONE); // set D part to 0 because the contpitcher layout is with a PI rate contpitcher
-=======
 		pid_init(&roll_rate_controller, p.rollrate_p, p.rollrate_i, 0, p.rollrate_awu, 1, PID_MODE_DERIVATIV_NONE, 0.0f); // set D part to 0 because the controller layout is with a PI rate controller
 		pid_init(&pitch_rate_controller, p.pitchrate_p, p.pitchrate_i, 0, p.pitchrate_awu, 1, PID_MODE_DERIVATIV_NONE, 0.0f); // set D part to 0 because the contpitcher layout is with a PI rate contpitcher
 		pid_init(&yaw_rate_controller, p.yawrate_p, p.yawrate_i, 0, p.yawrate_awu, 1, PID_MODE_DERIVATIV_NONE, 0.0f); // set D part to 0 because the contpitcher layout is with a PI rate contpitcher
->>>>>>> cf2dbdf9
 		initialized = true;
 	}
 
@@ -195,9 +189,9 @@
 	if (counter % 100 == 0) {
 		/* update parameters from storage */
 		parameters_update(&h, &p);
-		pid_set_parameters(&roll_rate_controller, p.rollrate_p, p.rollrate_i, 0, p.rollrate_awu, 1, 0);
-		pid_set_parameters(&pitch_rate_controller, p.pitchrate_p, p.pitchrate_i, 0, p.pitchrate_awu, 1, 0);
-		pid_set_parameters(&yaw_rate_controller, p.yawrate_p, p.yawrate_i, 0, p.yawrate_awu, 1, 0);
+		pid_set_parameters(&roll_rate_controller, p.rollrate_p, p.rollrate_i, 0, p.rollrate_awu, 1);
+		pid_set_parameters(&pitch_rate_controller, p.pitchrate_p, p.pitchrate_i, 0, p.pitchrate_awu, 1);
+		pid_set_parameters(&yaw_rate_controller, p.yawrate_p, p.yawrate_i, 0, p.yawrate_awu, 1);
 	}
 
 
