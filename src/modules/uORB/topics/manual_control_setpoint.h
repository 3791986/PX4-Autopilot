/****************************************************************************
 *
 *	 Copyright (C) 2008-2012 PX4 Development Team. All rights reserved.
 *	 Author: @author Lorenz Meier <lm@inf.ethz.ch>
 *
 * Redistribution and use in source and binary forms, with or without
 * modification, are permitted provided that the following conditions
 * are met:
 *
 * 1. Redistributions of source code must retain the above copyright
 *		notice, this list of conditions and the following disclaimer.
 * 2. Redistributions in binary form must reproduce the above copyright
 *		notice, this list of conditions and the following disclaimer in
 *		the documentation and/or other materials provided with the
 *		distribution.
 * 3. Neither the name PX4 nor the names of its contributors may be
 *		used to endorse or promote products derived from this software
 *		without specific prior written permission.
 *
 * THIS SOFTWARE IS PROVIDED BY THE COPYRIGHT HOLDERS AND CONTRIBUTORS
 * "AS IS" AND ANY EXPRESS OR IMPLIED WARRANTIES, INCLUDING, BUT NOT
 * LIMITED TO, THE IMPLIED WARRANTIES OF MERCHANTABILITY AND FITNESS
 * FOR A PARTICULAR PURPOSE ARE DISCLAIMED. IN NO EVENT SHALL THE
 * COPYRIGHT OWNER OR CONTRIBUTORS BE LIABLE FOR ANY DIRECT, INDIRECT,
 * INCIDENTAL, SPECIAL, EXEMPLARY, OR CONSEQUENTIAL DAMAGES (INCLUDING,
 * BUT NOT LIMITED TO, PROCUREMENT OF SUBSTITUTE GOODS OR SERVICES; LOSS
 * OF USE, DATA, OR PROFITS; OR BUSINESS INTERRUPTION) HOWEVER CAUSED
 * AND ON ANY THEORY OF LIABILITY, WHETHER IN CONTRACT, STRICT
 * LIABILITY, OR TORT (INCLUDING NEGLIGENCE OR OTHERWISE) ARISING IN
 * ANY WAY OUT OF THE USE OF THIS SOFTWARE, EVEN IF ADVISED OF THE
 * POSSIBILITY OF SUCH DAMAGE.
 *
 ****************************************************************************/

/**
 * @file manual_control_setpoint.h
 * Definition of the manual_control_setpoint uORB topic.
 */

#ifndef TOPIC_MANUAL_CONTROL_SETPOINT_H_
#define TOPIC_MANUAL_CONTROL_SETPOINT_H_

#include <stdint.h>
#include "../uORB.h"

/**
 * Switch position
 */
typedef enum {
	SWITCH_POS_NONE = 0,	/**< switch is not mapped */
	SWITCH_POS_ON,			/**< switch activated (value = 1) */
	SWITCH_POS_MIDDLE,		/**< middle position (value = 0) */
	SWITCH_POS_OFF			/**< switch not activated (value = -1) */
} switch_pos_t;

/**
 * @addtogroup topics
 * @{
 */

struct manual_control_setpoint_s {
	uint64_t timestamp;

<<<<<<< HEAD
	float roll;			 	/**< ailerons roll / roll rate input */
	float pitch;				/**< elevator / pitch / pitch rate */
	float yaw;				/**< rudder / yaw rate / yaw */
	float throttle;				/**< throttle / collective thrust / altitude */

	float mode_switch;			/**< mode 3 position switch (mandatory): manual, assisted, auto */
	float return_switch;			/**< land 2 position switch (mandatory): land, no effect */
	float assisted_switch;			/**< assisted 2 position switch (optional): seatbelt, simple */
	float mission_switch;		/**< mission 2 position switch (optional): mission, loiter */
	float offboard_switch;		/**< offboard switch (optional): offboard, onboard */

=======
>>>>>>> f892a727
	/**
	 * Any of the channels may not be available and be set to NaN
	 * to indicate that it does not contain valid data.
	 * The variable names follow the definition of the
	 * MANUAL_CONTROL mavlink message.
	 * The default range is from -1 to 1 (mavlink message -1000 to 1000)
	 * The range for the z variable is defined from 0 to 1. (The z field of
	 * the MANUAL_CONTROL mavlink message is defined from -1000 to 1000)
	 */
	float x;			/**< stick position in x direction -1..1
					  in general corresponds to forward/back motion or pitch of vehicle,
					  in general a positive value means forward or negative pitch and
					  a negative value means backward or positive pitch */
	float y;			/**< stick position in y direction -1..1
					  in general corresponds to right/left motion or roll of vehicle,
					  in general a positive value means right or positive roll and
					  a negative value means left or negative roll */
	float z;			/**< throttle stick position 0..1
					  in general corresponds to up/down motion or thrust of vehicle,
					  in general the value corresponds to the demanded throttle by the user,
					  if the input is used for setting the setpoint of a vertical position
					  controller any value > 0.5 means up and any value < 0.5 means down */
	float r;			/**< yaw stick/twist positon, -1..1
					  in general corresponds to the righthand rotation around the vertical
					  (downwards) axis of the vehicle */
	float flaps;			/**< flap position */
	float aux1;			/**< default function: camera yaw / azimuth */
	float aux2;			/**< default function: camera pitch / tilt */
	float aux3;			/**< default function: camera trigger */
	float aux4;			/**< default function: camera roll */
	float aux5;			/**< default function: payload drop */

<<<<<<< HEAD
	float flaps;				/**< flap position */

	float aux1;				/**< default function: camera yaw / azimuth */
	float aux2;				/**< default function: camera pitch / tilt */
	float aux3;				/**< default function: camera trigger */
	float aux4;				/**< default function: camera roll */
	float aux5;				/**< default function: payload drop */

=======
	switch_pos_t mode_switch;			/**< main mode 3 position switch (mandatory): _MANUAL_, ASSIST, AUTO */
	switch_pos_t return_switch;			/**< return to launch 2 position switch (mandatory): _NORMAL_, RTL */
	switch_pos_t posctl_switch;			/**< position control 2 position switch (optional): _ALTCTL_, POSCTL */
	switch_pos_t loiter_switch;			/**< loiter 2 position switch (optional): _MISSION_, LOITER */
>>>>>>> f892a727
}; /**< manual control inputs */

/**
 * @}
 */

/* register this as object request broker structure */
ORB_DECLARE(manual_control_setpoint);

#endif<|MERGE_RESOLUTION|>--- conflicted
+++ resolved
@@ -61,20 +61,6 @@
 struct manual_control_setpoint_s {
 	uint64_t timestamp;
 
-<<<<<<< HEAD
-	float roll;			 	/**< ailerons roll / roll rate input */
-	float pitch;				/**< elevator / pitch / pitch rate */
-	float yaw;				/**< rudder / yaw rate / yaw */
-	float throttle;				/**< throttle / collective thrust / altitude */
-
-	float mode_switch;			/**< mode 3 position switch (mandatory): manual, assisted, auto */
-	float return_switch;			/**< land 2 position switch (mandatory): land, no effect */
-	float assisted_switch;			/**< assisted 2 position switch (optional): seatbelt, simple */
-	float mission_switch;		/**< mission 2 position switch (optional): mission, loiter */
-	float offboard_switch;		/**< offboard switch (optional): offboard, onboard */
-
-=======
->>>>>>> f892a727
 	/**
 	 * Any of the channels may not be available and be set to NaN
 	 * to indicate that it does not contain valid data.
@@ -107,21 +93,11 @@
 	float aux4;			/**< default function: camera roll */
 	float aux5;			/**< default function: payload drop */
 
-<<<<<<< HEAD
-	float flaps;				/**< flap position */
-
-	float aux1;				/**< default function: camera yaw / azimuth */
-	float aux2;				/**< default function: camera pitch / tilt */
-	float aux3;				/**< default function: camera trigger */
-	float aux4;				/**< default function: camera roll */
-	float aux5;				/**< default function: payload drop */
-
-=======
 	switch_pos_t mode_switch;			/**< main mode 3 position switch (mandatory): _MANUAL_, ASSIST, AUTO */
 	switch_pos_t return_switch;			/**< return to launch 2 position switch (mandatory): _NORMAL_, RTL */
 	switch_pos_t posctl_switch;			/**< position control 2 position switch (optional): _ALTCTL_, POSCTL */
 	switch_pos_t loiter_switch;			/**< loiter 2 position switch (optional): _MISSION_, LOITER */
->>>>>>> f892a727
+	switch_pos_t offboard_switch;		/**< offboard 2 position switch (optional): _NORMAL_, OFFBOARD */
 }; /**< manual control inputs */
 
 /**
